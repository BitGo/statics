import { CoinFamily } from './base';

export const enum NetworkType {
  MAINNET = 'mainnet',
  TESTNET = 'testnet',
}

export abstract class BaseNetwork {
  public abstract readonly type: NetworkType;
  public abstract readonly family: CoinFamily;
}

export interface UtxoNetwork extends BaseNetwork {
  messagePrefix: string;
  bech32?: string;
  bip32: {
    public: number;
    private: number;
  };
  pubKeyHash: number;
  scriptHash: number;
  wif: number;
}

export interface AccountNetwork extends BaseNetwork {}

export abstract class Mainnet extends BaseNetwork {
  type = NetworkType.MAINNET;
}

export abstract class Testnet extends BaseNetwork {
  type = NetworkType.TESTNET;
}

class Ethereum extends Mainnet implements AccountNetwork {
  family = CoinFamily.ETH;
}

class Kovan extends Testnet implements AccountNetwork {
  family = Ethereum.prototype.family;
}

class Bitcoin extends Mainnet implements UtxoNetwork {
  messagePrefix = '\x18Bitcoin Signed Message:\n';
  bech32 = 'bc';
  bip32 = {
    public: 0x0488b21e,
    private: 0x0488ade4,
  };
  pubKeyHash = 0x00;
  scriptHash = 0x05;
  wif = 0x80;
  family = CoinFamily.BTC;
}

class BitcoinTestnet extends Testnet implements UtxoNetwork {
  messagePrefix = Bitcoin.prototype.messagePrefix;
  bech32 = 'tb';
  bip32 = {
    public: 0x043587cf,
    private: 0x04358394,
  };
  pubKeyHash = 0x6f;
  scriptHash = 0xc4;
  wif = 0xef;
  family = Bitcoin.prototype.family;
}

// BCH inherits a fair bit of config from Bitcoin
class BitcoinCash extends Mainnet implements UtxoNetwork {
  messagePrefix = Bitcoin.prototype.messagePrefix;
  bip32 = Bitcoin.prototype.bip32;
  pubKeyHash = Bitcoin.prototype.pubKeyHash;
  scriptHash = Bitcoin.prototype.scriptHash;
  wif = Bitcoin.prototype.wif;
  family = CoinFamily.BCH;
}

// TBCH inherits a fair bit of config from BitcoinTestnet
class BitcoinCashTestnet extends Testnet implements UtxoNetwork {
  messagePrefix = Bitcoin.prototype.messagePrefix;
  bip32 = BitcoinTestnet.prototype.bip32;
  pubKeyHash = BitcoinTestnet.prototype.pubKeyHash;
  scriptHash = BitcoinTestnet.prototype.scriptHash;
  wif = BitcoinTestnet.prototype.wif;
  family = BitcoinCash.prototype.family;
}

// BSV inherits a fair bit of config from Bitcoin
<<<<<<< HEAD
class BitcoinCashSatoshisVision extends Mainnet implements UtxoNetwork {
  messagePrefix = Bitcoin.prototype.messagePrefix;
  bech32 = Bitcoin.prototype.bech32;
  bip32 = {
    public: Bitcoin.prototype.bip32.public,
    private: Bitcoin.prototype.bip32.private,
  };
  pubKeyHash = Bitcoin.prototype.pubKeyHash;
  scriptHash = Bitcoin.prototype.scriptHash;
  wif = Bitcoin.prototype.wif;
  family = CoinFamily.BCH;
}

// TBSV inherits a fair bit of config from BitcoinTestnet
class BitcoinCashSatoshisVisionTestnet extends Testnet implements UtxoNetwork {
  messagePrefix = Bitcoin.prototype.messagePrefix;
  bech32 = BitcoinTestnet.prototype.bech32;
  bip32 = {
    public: BitcoinTestnet.prototype.bip32.public,
    private: BitcoinTestnet.prototype.bip32.private,
  };
  pubKeyHash = BitcoinTestnet.prototype.pubKeyHash;
  scriptHash = BitcoinTestnet.prototype.scriptHash;
  wif = BitcoinTestnet.prototype.wif;
  family = BitcoinCashSatoshisVision.prototype.family;
=======
class BitcoinSV extends Mainnet implements UtxoNetwork {
  messagePrefix = Bitcoin.prototype.messagePrefix;
  bip32 = Bitcoin.prototype.bip32;
  pubKeyHash = Bitcoin.prototype.pubKeyHash;
  scriptHash = Bitcoin.prototype.scriptHash;
  wif = Bitcoin.prototype.wif;
  family = CoinFamily.BSV;
}

// TBSV inherits a fair bit of config from BitcoinTestnet
class BitcoinSVTestnet extends Testnet implements UtxoNetwork {
  messagePrefix = Bitcoin.prototype.messagePrefix;
  bip32 = BitcoinTestnet.prototype.bip32;
  pubKeyHash = BitcoinTestnet.prototype.pubKeyHash;
  scriptHash = BitcoinTestnet.prototype.scriptHash;
  wif = BitcoinTestnet.prototype.wif;
  family = BitcoinSV.prototype.family;
>>>>>>> 19fd0bc5
}

class BitcoinGold extends Mainnet implements UtxoNetwork {
  messagePrefix = '\x18Bitcoin Gold Signed Message:\n';
  bech32 = 'btg';
  bip32 = {
    public: 0x0488b21e,
    private: 0x0488ade4,
  };
  pubKeyHash = 0x26;
  scriptHash = 0x17;
  wif = 0x80;
  family = CoinFamily.BTG;
}

class Litecoin extends Mainnet implements UtxoNetwork {
  messagePrefix = '\x19Litecoin Signed Message:\n';
  bech32 = 'ltc';
  // clarify these constants - they are different between BitGoJS and bitgo-utxo-lib
  bip32 = {
    public: 0x0488b21e,
    private: 0x0488ade4,
  };
  pubKeyHash = 0x30;
  scriptHash = 0x32;
  wif = 0xb0;
  family = CoinFamily.LTC;
}

class LitecoinTestnet extends Testnet implements UtxoNetwork {
  bech32 = 'tltc';
  // clarify these constants - they are different between BitGoJS and bitgo-utxo-lib
  bip32 = {
    public: 0x0488b21e,
    private: 0x0488ade4,
  };
  pubKeyHash = 0x6f;
  scriptHash = 0x3a;
  wif = 0xb0;

  // fields "inherited" from the Litecoin mainnet
  messagePrefix = Litecoin.prototype.messagePrefix;
  family = Litecoin.prototype.family;
}

// zCash inherits a fair bit of config from Bitcoin
class zCash extends Mainnet implements UtxoNetwork {
  messagePrefix = '\x18ZCash Signed Message:\n';
  bech32 = Bitcoin.prototype.bech32;
  bip32 = {
    public: Bitcoin.prototype.bip32.public,
    private: Bitcoin.prototype.bip32.private,
  };
  pubKeyHash = 0x1cb8;
  scriptHash = 0x1cbd;
  wif = Bitcoin.prototype.wif;
  family = CoinFamily.ZEC;
}

// TZEC inherits a fair bit of config from BitcoinTestnet
class zCashTestnet extends Testnet implements UtxoNetwork {
  messagePrefix = zCash.prototype.messagePrefix;
  bech32 = BitcoinTestnet.prototype.bech32;
  bip32 = {
    public: BitcoinTestnet.prototype.bip32.public,
    private: BitcoinTestnet.prototype.bip32.private,
  };
  pubKeyHash = 0x1d25;
  scriptHash = 0x1cba;
  wif = BitcoinTestnet.prototype.wif;
  family = zCash.prototype.family;
}

class Ripple extends Mainnet implements AccountNetwork {
  family = CoinFamily.XRP;
}

class RippleTestnet extends Testnet implements AccountNetwork {
  family = Ripple.prototype.family;
}

class Stellar extends Mainnet implements AccountNetwork {
  family = CoinFamily.XLM;
}

class StellarTestnet extends Testnet implements AccountNetwork {
  family = Stellar.prototype.family;
}

export const Networks = {
  main: {
    bitcoin: Object.freeze(new Bitcoin()),
    bitcoinCash: Object.freeze(new BitcoinCash()),
<<<<<<< HEAD
    bitcoinCashSV: Object.freeze(new BitcoinCashSatoshisVision()),
=======
    bitcoinSV: Object.freeze(new BitcoinSV()),
>>>>>>> 19fd0bc5
    bitcoinGold: Object.freeze(new BitcoinGold()),
    litecoin: Object.freeze(new Litecoin()),
    ethereum: Object.freeze(new Ethereum()),
    ripple: Object.freeze(new Ripple()),
    stellar: Object.freeze(new Stellar()),
    zCash: Object.freeze(new zCash()),
  },
  test: {
    bitcoin: Object.freeze(new BitcoinTestnet()),
    bitcoinCash: Object.freeze(new BitcoinCashTestnet()),
<<<<<<< HEAD
    bitcoinCashSV: Object.freeze(new BitcoinCashSatoshisVisionTestnet()),
=======
    bitcoinSV: Object.freeze(new BitcoinSVTestnet()),
>>>>>>> 19fd0bc5
    litecoin: Object.freeze(new LitecoinTestnet()),
    kovan: Object.freeze(new Kovan()),
    ripple: Object.freeze(new RippleTestnet()),
    stellar: Object.freeze(new StellarTestnet()),
    zCash: Object.freeze(new zCashTestnet()),
  },
};<|MERGE_RESOLUTION|>--- conflicted
+++ resolved
@@ -87,33 +87,6 @@
 }
 
 // BSV inherits a fair bit of config from Bitcoin
-<<<<<<< HEAD
-class BitcoinCashSatoshisVision extends Mainnet implements UtxoNetwork {
-  messagePrefix = Bitcoin.prototype.messagePrefix;
-  bech32 = Bitcoin.prototype.bech32;
-  bip32 = {
-    public: Bitcoin.prototype.bip32.public,
-    private: Bitcoin.prototype.bip32.private,
-  };
-  pubKeyHash = Bitcoin.prototype.pubKeyHash;
-  scriptHash = Bitcoin.prototype.scriptHash;
-  wif = Bitcoin.prototype.wif;
-  family = CoinFamily.BCH;
-}
-
-// TBSV inherits a fair bit of config from BitcoinTestnet
-class BitcoinCashSatoshisVisionTestnet extends Testnet implements UtxoNetwork {
-  messagePrefix = Bitcoin.prototype.messagePrefix;
-  bech32 = BitcoinTestnet.prototype.bech32;
-  bip32 = {
-    public: BitcoinTestnet.prototype.bip32.public,
-    private: BitcoinTestnet.prototype.bip32.private,
-  };
-  pubKeyHash = BitcoinTestnet.prototype.pubKeyHash;
-  scriptHash = BitcoinTestnet.prototype.scriptHash;
-  wif = BitcoinTestnet.prototype.wif;
-  family = BitcoinCashSatoshisVision.prototype.family;
-=======
 class BitcoinSV extends Mainnet implements UtxoNetwork {
   messagePrefix = Bitcoin.prototype.messagePrefix;
   bip32 = Bitcoin.prototype.bip32;
@@ -131,7 +104,6 @@
   scriptHash = BitcoinTestnet.prototype.scriptHash;
   wif = BitcoinTestnet.prototype.wif;
   family = BitcoinSV.prototype.family;
->>>>>>> 19fd0bc5
 }
 
 class BitcoinGold extends Mainnet implements UtxoNetwork {
@@ -225,11 +197,7 @@
   main: {
     bitcoin: Object.freeze(new Bitcoin()),
     bitcoinCash: Object.freeze(new BitcoinCash()),
-<<<<<<< HEAD
-    bitcoinCashSV: Object.freeze(new BitcoinCashSatoshisVision()),
-=======
     bitcoinSV: Object.freeze(new BitcoinSV()),
->>>>>>> 19fd0bc5
     bitcoinGold: Object.freeze(new BitcoinGold()),
     litecoin: Object.freeze(new Litecoin()),
     ethereum: Object.freeze(new Ethereum()),
@@ -240,11 +208,7 @@
   test: {
     bitcoin: Object.freeze(new BitcoinTestnet()),
     bitcoinCash: Object.freeze(new BitcoinCashTestnet()),
-<<<<<<< HEAD
-    bitcoinCashSV: Object.freeze(new BitcoinCashSatoshisVisionTestnet()),
-=======
     bitcoinSV: Object.freeze(new BitcoinSVTestnet()),
->>>>>>> 19fd0bc5
     litecoin: Object.freeze(new LitecoinTestnet()),
     kovan: Object.freeze(new Kovan()),
     ripple: Object.freeze(new RippleTestnet()),
